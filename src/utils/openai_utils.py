"""This module provides an interface for interacting with OpenAI's API to manage vector stores, assistants, and chat functionalities. It contains two primary classes:

1. `OpenAIClient`: A client class that wraps various OpenAI API operations, including:
   - Managing vector stores with methods to create, delete, and handle file uploads (`make_vector_store`, `delete_vector_store`).
   - Managing assistants with methods to create, update, and delete assistants (`create_assistant`, `provide_assistant_files`, `delete_assistant`).
   - Executing tool functions dynamically via importlib based on runtime requirements (`execute_tools`).
   - Submitting tool outputs and managing threads (`submit_tools_and_get_run`, `get_thread_messages`).
   - Facilitating chat completions using the OpenAI model (`chat`).

2. `LLM`: A simple wrapper class that uses the `OpenAIClient` to generate responses to prompts by leveraging the chat capabilities of the OpenAI API.

Notable dependencies:
- `importlib` and `json` for dynamic module loading and JSON handling.
- `openai.OpenAI` for API interaction.
- `src.config` for configuration settings, such as the OpenAI API key.
- `src.tools_schema` for defining tool schemas used in assistant creation.

This module is designed to simplify the integration with OpenAI's API for applications that require AI-driven assistants and dynamic execution of tools."""

import importlib
import json
from openai import OpenAI
from src.config import cfg

class OpenAIClient:
	def __init__(self, api_key):
		self.client = OpenAI(api_key=api_key)
		self.output_handler = print
		self.exit_flag = False

	def create_assistant(self, name, assistant_instructions, tools):
		try:
			assistant = self.client.beta.assistants.create(
				instructions=assistant_instructions,
				name=name,
				# tools=[{"type": "code_interpreter"}, *tools],
				tools=[*tools],
				model="gpt-4o"
			)
			return assistant.id
		except Exception as e:
			print(f"Error creating assistant: {e}")

	def create_thread(self):
		thread = self.client.beta.threads.create()
		return thread.id

	def _execute_tools(self, run):
		tool_outputs = []
		if hasattr(run, "required_action"):
			for tool in run.required_action.submit_tool_outputs.tool_calls:
				function_name = tool.function.name
				function_args = tool.function.arguments
				if function_name == 'exit':
					self.exit_flag = True
				self.output_handler(f"{function_name} called...")
				try:
					tools_module = importlib.import_module(f"src.tools.{function_name}")
					tool_function = getattr(tools_module, function_name)
					if isinstance(function_args, str):
						function_args = json.loads(function_args)  # Convert string to dict
					output = tool_function(**function_args)
					tool_outputs.append({"tool_call_id": tool.id, "output": str(output)})  # Convert output to string
				except Exception as e:
					print(f"Error executing {function_name}: {e}")
		return tool_outputs

	def _submit_tools_and_get_run(self, run, tool_outputs, thread_id):
		try:
			return self.client.beta.threads.runs.submit_tool_outputs_and_poll(thread_id=thread_id, run_id=run.id, tool_outputs=tool_outputs)
		except Exception as e:
			print(f"Failed to submit tool outputs: {e}")
			return run
	
	def run_thread(self, query, thread_id, assistant_id):
		message = self.client.beta.threads.messages.create(
			thread_id=thread_id,
			role="user",
			content=query,
		)

		run = self.client.beta.threads.runs.create_and_poll(
			thread_id=thread_id,
			assistant_id=assistant_id,
		)

		while run.status == 'requires_action':
			tool_outputs = self._execute_tools(run)
			if tool_outputs:
				run = self._submit_tools_and_get_run(run, tool_outputs, thread_id)
				self.output_handler("Tool outputs submitted successfully.")
			else:
				self.output_handler("No tool outputs to submit.")
				break

	def get_latest_message(self, thread_id):
		try:
			messages = self.get_thread_messages(thread_id)
				
			if not messages:
				print("No messages in thread.")
				return ""

			response = ""
			for message in messages:
				# print("Latest message:", message)
				for c in message.content:
					response += c.text.value + "\n\n"
				break
			return response
		except Exception as e:
			print(f"Error fetching thread messages: {e}")
			return ""

	def get_thread_messages(self, thread_id):
		try:
			thread_messages = self.client.beta.threads.messages.list(thread_id)
			return thread_messages.data
		except Exception as e:
			print(f"Error fetching thread messages: {e}")
			return []

<<<<<<< HEAD
	def delete_assistant(self, assistant_id):
		try:
			self.client.beta.assistants.delete(assistant_id)
			print(f"Deleted assistant {assistant_id}")
		except Exception as e:
			print(f"Error deleting assistant: {e}")

	def delete_thread(self, thread_id):
		try:
			self.client.beta.threads.delete(thread_id)
			print(f"Deleted thread {thread_id}")
		except Exception as e:
			print(f"Error deleting thread: {e}")

	def chat(self, query, model="gpt-4o", messages=[], system_message=None, temperature=0.7):
=======
	def chat(self, 
		  	 query, 
			 model="gpt-4o", 
			 messages=[], 
			 system_message=None, 
			 temperature=0.7,
			 response_format=None):
>>>>>>> b6c85f04
		if system_message:
			messages = [{"role": "developer", "content": system_message}] + messages

		messages = messages + [{"role": "user", "content": query}]

		if not response_format:
			completion = self.client.chat.completions.create(model=model, 
															 messages=messages, 
															 temperature=temperature)

			message = completion.choices[0].message
			text = message.content
			refusal = message.refusal
			if refusal is not None:
				print(f"There was a refusal! {str(refusal)}")

			return text
		else:
			completion = self.client.beta.chat.completions.parse(model=model,
																 messages=messages, 
																 temperature=temperature, 
																 response_format=response_format)
			return completion.choices[0].message.parsed


class LLM:
	def __init__(self, system_message, temperature=0.7):
		self.system_message = system_message
		self.temperature = temperature
		self.client = OpenAIClient(cfg.openai_api_key)

	def prompt(self, prompt):
		return self.client.chat(prompt, system_message=self.system_message, temperature=self.temperature)<|MERGE_RESOLUTION|>--- conflicted
+++ resolved
@@ -120,7 +120,6 @@
 			print(f"Error fetching thread messages: {e}")
 			return []
 
-<<<<<<< HEAD
 	def delete_assistant(self, assistant_id):
 		try:
 			self.client.beta.assistants.delete(assistant_id)
@@ -135,8 +134,6 @@
 		except Exception as e:
 			print(f"Error deleting thread: {e}")
 
-	def chat(self, query, model="gpt-4o", messages=[], system_message=None, temperature=0.7):
-=======
 	def chat(self, 
 		  	 query, 
 			 model="gpt-4o", 
@@ -144,7 +141,6 @@
 			 system_message=None, 
 			 temperature=0.7,
 			 response_format=None):
->>>>>>> b6c85f04
 		if system_message:
 			messages = [{"role": "developer", "content": system_message}] + messages
 
