--- conflicted
+++ resolved
@@ -132,20 +132,3 @@
 
 if __name__ == "__main__":
     main()
-<<<<<<< HEAD
-=======
-
-
-
-
-
-
-
-
-
-
-
-
-
-
->>>>>>> 71943c14
